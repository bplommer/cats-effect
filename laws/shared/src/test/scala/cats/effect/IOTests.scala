/*
 * Copyright (c) 2017-2018 The Typelevel Cats-effect Project Developers
 *
 * Licensed under the Apache License, Version 2.0 (the "License");
 * you may not use this file except in compliance with the License.
 * You may obtain a copy of the License at
 *
 *     http://www.apache.org/licenses/LICENSE-2.0
 *
 * Unless required by applicable law or agreed to in writing, software
 * distributed under the License is distributed on an "AS IS" BASIS,
 * WITHOUT WARRANTIES OR CONDITIONS OF ANY KIND, either express or implied.
 * See the License for the specific language governing permissions and
 * limitations under the License.
 */

package cats
package effect

import java.util.concurrent.atomic.AtomicInteger
import cats.effect.internals.{Callback, IOPlatform}
import cats.effect.laws.discipline.ConcurrentEffectTests
import cats.effect.laws.discipline.arbitrary._
import cats.implicits._
import cats.kernel.laws.discipline.MonoidTests
import cats.laws._
import cats.laws.discipline._
import org.scalacheck._
import scala.concurrent.{Future, Promise}
import scala.concurrent.duration._
import scala.util.{Failure, Success}


class IOTests extends BaseTestsSuite {
  checkAllAsync("IO", implicit ec => ConcurrentEffectTests[IO].concurrentEffect[Int, Int, Int])
  checkAllAsync("IO", implicit ec => MonoidTests[IO[Int]].monoid)
  checkAllAsync("IO", implicit ec => SemigroupKTests[IO].semigroupK[Int])

  checkAllAsync("IO.Par", implicit ec => ApplicativeTests[IO.Par].applicative[Int, Int, Int])
  checkAllAsync("IO", implicit ec => ParallelTests[IO, IO.Par].parallel[Int, Int])

  checkAllAsync("IO(defaults)", implicit ec => {
    implicit val ioEffect = IOTests.ioEffectDefaults
    ConcurrentEffectTests[IO].concurrentEffect[Int, Int, Int]
  })

  test("IO.Par's applicative instance is different") {
    implicitly[Applicative[IO]] shouldNot be(implicitly[Applicative[IO.Par]])
  }

  test("defer evaluation until run") {
    var run = false
    val ioa = IO { run = true }
    run shouldEqual false
    ioa.unsafeRunSync()
    run shouldEqual true
  }

  testAsync("throw in register is fail") { implicit ec =>
    Prop.forAll { e: Throwable =>
      IO.async[Unit](_ => throw e) <-> IO.raiseError(e)
    }
  }

  testAsync("thrown exceptions after callback was called once are re-thrown") { implicit ec =>
    val dummy = new RuntimeException("dummy")
    val io = IO.async[Int] { cb =>
      cb(Right(10))
      throw dummy
    }

    var effect: Option[Either[Throwable, Int]] = None
    val sysErr = catchSystemErr {
      io.unsafeRunAsync { v => effect = Some(v) }
      ec.tick()
    }

    effect shouldEqual Some(Right(10))
    sysErr should include("dummy")
  }

  test("catch exceptions within main block") {
    case object Foo extends Exception

    val ioa = IO { throw Foo }

    ioa.attempt.unsafeRunSync() should matchPattern {
      case Left(Foo) => ()
    }
  }

  test("unsafeToFuture can yield immediate successful future") {
    val expected = IO(1).unsafeToFuture()
    expected.value shouldEqual Some(Success(1))
  }

  test("unsafeToFuture can yield immediate failed future") {
    val dummy = new RuntimeException("dummy")
    val expected = IO.raiseError(dummy).unsafeToFuture()
    expected.value shouldEqual Some(Failure(dummy))
  }

  test("fromEither handles Throwable in Left Projection") {
    case object Foo extends Exception
    val e : Either[Throwable, Nothing] = Left(Foo)

    IO.fromEither(e).attempt.unsafeRunSync() should matchPattern {
      case Left(Foo) => ()
    }
  }

  test("fromEither handles a Value in Right Projection") {
    case class Foo(x: Int)
    val e : Either[Throwable, Foo] = Right(Foo(1))

    IO.fromEither(e).attempt.unsafeRunSync() should matchPattern {
      case Right(Foo(_)) => ()
    }
  }

  testAsync("shift works for success (via Timer)") { implicit ec =>
    val expected = IO.shift.flatMap(_ => IO(1)).unsafeToFuture()
    expected.value shouldEqual None

    ec.tick()
    expected.value shouldEqual Some(Success(1))
  }

  testAsync("shift works for success (via ExecutionContext)") { ec =>
    val expected = IO.shift(ec).flatMap(_ => IO(1)).unsafeToFuture()
    expected.value shouldEqual None

    ec.tick()
    expected.value shouldEqual Some(Success(1))
  }


  testAsync("shift works for failure (via Timer)") { implicit ec =>
    val dummy = new RuntimeException("dummy")

    val expected = IO.shift.flatMap(_ => IO.raiseError(dummy)).unsafeToFuture()
    expected.value shouldEqual None

    ec.tick()
    expected.value shouldEqual Some(Failure(dummy))
  }

  testAsync("Async.shift[IO]") { implicit ec =>
    val f = Async.shift[IO](ec).unsafeToFuture()
    f.value shouldEqual None
    ec.tick()
    f.value shouldEqual Some(Success(()))
  }
  
  testAsync("shift works for failure (via ExecutionContext)") { ec =>
    val dummy = new RuntimeException("dummy")

    val expected = IO.shift(ec).flatMap(_ => IO.raiseError(dummy)).unsafeToFuture()
    expected.value shouldEqual None

    ec.tick()
    expected.value shouldEqual Some(Failure(dummy))
  }

  testAsync("IO.sleep") { ec =>
    implicit val timer = ec.timer[IO]

    val io = IO.sleep(10.seconds) *> IO(1 + 1)
    val f = io.unsafeToFuture()

    ec.tick()
    f.value shouldEqual None
    ec.tick(9.seconds)
    f.value shouldEqual None
    ec.tick(1.second)
    f.value shouldEqual Some(Success(2))
  }

  testAsync("IO.async protects against multiple callback calls") { implicit ec =>
    val effect = new AtomicInteger()

    val io = IO.async[Int] { cb =>
      // Calling callback twice
      cb(Right(10))
      cb(Right(20))
    }

    io.unsafeRunAsync {
      case Right(v) => effect.addAndGet(v)
      case Left(ex) => throw ex
    }

    ec.tick()
    effect.get shouldEqual 10
  }

  testAsync("IO.async protects against thrown exceptions") { implicit ec =>
    val dummy = new RuntimeException("dummy")
    val io = IO.async[Int] { _ => throw dummy }
    val f = io.unsafeToFuture()

    ec.tick()
    f.value shouldEqual Some(Failure(dummy))
  }

  testAsync("IO.async does not break referential transparency") { implicit ec =>
    val io = IO.async[Int](_(Right(10)))
    val sum = for (a <- io; b <- io; c <- io) yield a + b + c
    val f = sum.unsafeToFuture()

    ec.tick()
    f.value shouldEqual Some(Success(30))
  }

  testAsync("fromFuture works for values") { implicit ec =>
    check { (a: Int, f: Int => Long) =>
      IO.fromFuture(IO(Future(f(a)))) <-> IO(f(a))
    }
  }

  testAsync("fromFuture works for successful completed futures") { implicit ec =>
    check { (a: Int) =>
      IO.fromFuture(IO.pure(Future.successful(a))) <-> IO.pure(a)
    }
  }

  testAsync("fromFuture works for exceptions") { implicit ec =>
    check { (ex: Throwable) =>
      val io = IO.fromFuture[Int](IO(Future(throw ex)))
      io <-> IO.raiseError[Int](ex)
    }
  }

  testAsync("fromFuture works for failed completed futures") { implicit ec =>
    check { (ex: Throwable) =>
      IO.fromFuture[Int](IO.pure(Future.failed(ex))) <-> IO.raiseError[Int](ex)
    }
  }

  testAsync("fromFuture protects against user code") { implicit ec =>
    check { (ex: Throwable) =>
      val io = IO.fromFuture[Int](IO(throw ex))
      io <-> IO.raiseError[Int](ex)
    }
  }

  testAsync("fromFuture suspends side-effects") { implicit ec =>
    check { (a: Int, f: (Int, Int) => Int, g: (Int, Int) => Int) =>
      var effect = a
      val io1 = IO.fromFuture(IO(Future { effect = f(effect, a) }))
      val io2 = IO.fromFuture(IO(Future { effect = g(effect, a) }))

      io2.flatMap(_ => io1).flatMap(_ => io2) <-> IO(g(f(g(a, a), a), a))
    }
  }

  testAsync("attempt flatMap loop") { implicit ec =>
    def loop[A](source: IO[A], n: Int): IO[A] =
      source.attempt.flatMap {
        case Right(a) =>
          if (n <= 0) IO.pure(a)
          else loop(source, n - 1)
        case Left(e) =>
          IO.raiseError(e)
      }

    val f = loop(IO("value"), 10000).unsafeToFuture()

    ec.tick()
    f.value shouldEqual Some(Success("value"))
  }

  testAsync("attempt foldLeft sequence") { implicit ec =>
    val count = 10000
    val loop = (0 until count).foldLeft(IO(0)) { (acc, _) =>
      acc.attempt.flatMap {
        case Right(x) => IO.pure(x + 1)
        case Left(e) => IO.raiseError(e)
      }
    }

    val f = loop.unsafeToFuture()

    ec.tick()
    f.value shouldEqual Some(Success(count))
  }

  testAsync("IO(throw ex).attempt.map") { implicit ec =>
    val dummy = new RuntimeException("dummy")
    val io = IO[Int](throw dummy).attempt.map {
      case Left(`dummy`) => 100
      case _ => 0
    }

    val f = io.unsafeToFuture(); ec.tick()
    f.value shouldEqual Some(Success(100))
  }

  testAsync("IO(throw ex).flatMap.attempt.map") { implicit ec =>
    val dummy = new RuntimeException("dummy")
    val io = IO[Int](throw dummy).flatMap(IO.pure).attempt.map {
      case Left(`dummy`) => 100
      case _ => 0
    }

    val f = io.unsafeToFuture(); ec.tick()
    f.value shouldEqual Some(Success(100))
  }

  testAsync("IO(throw ex).map.attempt.map") { implicit ec =>
    val dummy = new RuntimeException("dummy")
    val io = IO[Int](throw dummy).map(x => x).attempt.map {
      case Left(`dummy`) => 100
      case _ => 0
    }

    val f = io.unsafeToFuture(); ec.tick()
    f.value shouldEqual Some(Success(100))
  }

  testAsync("IO.async.attempt.map") { implicit ec =>
    val dummy = new RuntimeException("dummy")
    val source = IO.async[Int] { callback =>
      ec.execute(new Runnable {
        def run(): Unit =
          callback(Left(dummy))
      })
    }

    val io = source.attempt.map {
      case Left(`dummy`) => 100
      case _ => 0
    }

    val f = io.unsafeToFuture(); ec.tick()
    f.value shouldEqual Some(Success(100))
  }

  testAsync("IO.async.flatMap.attempt.map") { implicit ec =>
    val dummy = new RuntimeException("dummy")
    val source = IO.async[Int] { callback =>
      ec.execute(new Runnable {
        def run(): Unit =
          callback(Left(dummy))
      })
    }

    val io = source.flatMap(IO.pure).attempt.map {
      case Left(`dummy`) => 100
      case _ => 0
    }

    val f = io.unsafeToFuture(); ec.tick()
    f.value shouldEqual Some(Success(100))
  }

  testAsync("IO.async.attempt.flatMap") { implicit ec =>
    val dummy = new RuntimeException("dummy")
    val source = IO.async[Int] { callback =>
      ec.execute(new Runnable {
        def run(): Unit =
          callback(Left(dummy))
      })
    }

    val io = source.attempt.flatMap {
      case Left(`dummy`) => IO.pure(100)
      case _ => IO.pure(0)
    }

    val f = io.unsafeToFuture(); ec.tick()
    f.value shouldEqual Some(Success(100))
  }

  def repeatedTransformLoop[A](n: Int, io: IO[A]): IO[A] =
    io.to[IO].flatMap { x =>
      if (n <= 0) IO.pure(x).to[IO]
      else repeatedTransformLoop(n - 1, io)
    }

  testAsync("io.to[IO] <-> io") { implicit ec =>
    check { (io: IO[Int]) => io.to[IO] <-> io }
  }

  testAsync("sync.to[IO] is stack-safe") { implicit ec =>
    // Override default generator to only generate
    // synchronous instances that are stack-safe
    implicit val arbIO = Arbitrary(genSyncIO[Int])

    check { (io: IO[Int]) =>
      repeatedTransformLoop(10000, io) <-> io
    }
  }

  testAsync("async.to[IO] is stack-safe if the source is") { implicit ec =>
    // Stack-safe async IO required
    def async(a: Int) = IO.async[Int] { cb =>
      ec.execute(new Runnable {
        def run(): Unit =
          cb(Right(a))
      })
    }

    val f = repeatedTransformLoop(10000, async(99)).unsafeToFuture()
    ec.tick()
    f.value shouldEqual Some(Success(99))
  }

  testAsync("io.attempt.to[IO] <-> io.attempt") { implicit ec =>
    check { (io: IO[Int]) =>
      val fa = io.attempt
      fa.to[IO] <-> fa
    }
  }

  testAsync("io.handleError(f).to[IO] <-> io.handleError(f)") { implicit ec =>
    val F = implicitly[Sync[IO]]

    check { (io: IO[Int], f: Throwable => IO[Int]) =>
      val fa = F.handleErrorWith(io)(f)
      fa.to[IO] <-> fa
    }
  }

  test("unsafeRunTimed throws for raiseError") {
    class DummyException extends RuntimeException("dummy")
    val dummy = new DummyException
    val err = IO.raiseError(dummy)
    intercept[DummyException] { err.unsafeRunTimed(Duration.Inf) }
  }

  test("unsafeRunTimed on flatMap chain") {
    val io = (0 until 100).foldLeft(IO(0))((io, _) => io.flatMap(x => IO.pure(x + 1)))
    io.unsafeRunSync() shouldEqual 100
  }

  test("unsafeRunTimed loop protects against user error in flatMap") {
    val dummy = new RuntimeException("dummy")
    val io = IO(1).flatMap(_ => throw dummy).attempt
    io.unsafeRunSync() shouldEqual Left(dummy)
  }

  test("unsafeRunTimed loop protects against user error in handleError") {
    val F = implicitly[Sync[IO]]
    val dummy1 = new RuntimeException("dummy1")
    val dummy2 = new RuntimeException("dummy2")

    val io = F.handleErrorWith(IO.raiseError(dummy1))(_ => throw dummy2).attempt
    io.unsafeRunSync() shouldEqual Left(dummy2)
  }

  test("suspend with unsafeRunSync") {
    val io = IO.suspend(IO(1)).map(_ + 1)
    io.unsafeRunSync() shouldEqual 2
  }

  test("map is stack-safe for unsafeRunSync") {
    import IOPlatform.{fusionMaxStackDepth => max}
    val f = (x: Int) => x + 1
    val io = (0 until (max * 10000)).foldLeft(IO(0))((acc, _) => acc.map(f))

    io.unsafeRunSync() shouldEqual max * 10000
  }

  testAsync("parMap2 for successful values") { implicit ec =>
    val io1 = IO.shift *> IO.pure(1)
    val io2 = IO.shift *> IO.pure(2)

    val io3 = (io1, io2).parMapN(_ + _)
    val f = io3.unsafeToFuture()
    ec.tick()
    f.value shouldEqual Some(Success(3))
  }

  testAsync("parMap2 can fail for one") { implicit ec =>
    val dummy = new RuntimeException("dummy")
    val io1 = IO.shift *> IO.pure(1)
    val io2 = IO.shift *> IO.raiseError[Int](dummy)

    val io3 = (io1, io2).parMapN(_ + _)
    val f1 = io3.unsafeToFuture()

    ec.tick()
    f1.value shouldEqual Some(Failure(dummy))

    val io4 = (io2, io1).parMapN(_ + _)
    val f2 = io4.unsafeToFuture()

    ec.tick()
    f2.value shouldEqual Some(Failure(dummy))
  }

  testAsync("parMap2 can fail for both, with left failing first") { implicit ec =>
    val error = catchSystemErr {
      val dummy1 = new RuntimeException("dummy1")
      val dummy2 = new RuntimeException("dummy2")

      val io1 = IO.raiseError[Int](dummy1)
      val io2 = IO.shift *> IO.raiseError[Int](dummy2)
      val io3 = (io1, io2).parMapN(_ + _)

      val f1 = io3.unsafeToFuture()
      ec.tick()
      f1.value shouldBe Some(Failure(dummy1))
    }

    error should include("dummy2")
  }

  testAsync("parMap2 can fail for both, with right failing first") { implicit ec =>
    val error = catchSystemErr {
      val dummy1 = new RuntimeException("dummy1")
      val dummy2 = new RuntimeException("dummy2")

      val io1 = IO.shift *> IO.raiseError[Int](dummy1)
      val io2 = IO.raiseError[Int](dummy2)
      val io3 = (io1, io2).parMapN(_ + _)

      val f1 = io3.unsafeToFuture()
      ec.tick()
      f1.value shouldBe Some(Failure(dummy2))
    }

    error should include("dummy1")
  }

  testAsync("parMap2 is stack safe") { implicit ec =>
    val count = if (IOPlatform.isJVM) 100000 else 5000
    val io = (0 until count).foldLeft(IO(0))((acc, e) => (acc, IO(e)).parMapN(_ + _))

    val f = io.unsafeToFuture()
    f.value shouldEqual Some(Success(count * (count - 1) / 2))
  }

  testAsync("parMap2 cancels first, when second terminates in error") { implicit ec =>
    val dummy = new RuntimeException("dummy")
    var wasCancelled = false

    val io1 = IO.cancelable[Int](_ => IO { wasCancelled = true })
    val io2 = IO.shift *> IO.raiseError[Int](dummy)

    val f = (io1, io2).parMapN((_, _) => ()).unsafeToFuture()
    ec.tick()

    wasCancelled shouldBe true
    f.value shouldBe Some(Failure(dummy))
  }

  testAsync("parMap2 cancels second, when first terminates in error") { implicit ec =>
    val dummy = new RuntimeException("dummy")
    var wasCancelled = false

    val io1 = IO.shift *> IO.raiseError[Int](dummy)
    val io2 = IO.cancelable[Int](_ => IO { wasCancelled = true })

    val f = (io1, io2).parMapN((_, _) => ()).unsafeToFuture()
    ec.tick()

    wasCancelled shouldBe true
    f.value shouldBe Some(Failure(dummy))
  }

  testAsync("IO.cancelable IOs can be canceled") { implicit ec =>
    var wasCancelled = false
    val p = Promise[Int]()

    val io1 = IO.shift *> IO.cancelable[Int](_ => IO { wasCancelled = true })
    val cancel = io1.unsafeRunCancelable(Callback.promise(p))

    cancel()
    // Signal not observed yet due to IO.shift
    wasCancelled shouldBe false

    ec.tick()
    wasCancelled shouldBe true
    p.future.value shouldBe None
  }
}

object IOTests {
  /** Implementation for testing default methods. */
  val ioEffectDefaults = new Effect[IO] {
    private val ref = implicitly[Effect[IO]]

    def async[A](k: ((Either[Throwable, A]) => Unit) => Unit): IO[A] =
      ref.async(k)
    def raiseError[A](e: Throwable): IO[A] =
      ref.raiseError(e)
    def handleErrorWith[A](fa: IO[A])(f: (Throwable) => IO[A]): IO[A] =
      ref.handleErrorWith(fa)(f)
    def pure[A](x: A): IO[A] =
      ref.pure(x)
    def flatMap[A, B](fa: IO[A])(f: (A) => IO[B]): IO[B] =
      ref.flatMap(fa)(f)
    def tailRecM[A, B](a: A)(f: (A) => IO[Either[A, B]]): IO[B] =
      ref.tailRecM(a)(f)
    def runAsync[A](fa: IO[A])(cb: (Either[Throwable, A]) => IO[Unit]): IO[Unit] =
      ref.runAsync(fa)(cb)
    def suspend[A](thunk: =>IO[A]): IO[A] =
      ref.suspend(thunk)
<<<<<<< HEAD
    def bracket[A, B](acquire: IO[A])
      (use: A => IO[B])
      (release: (A, BracketResult[Throwable]) => IO[Unit]): IO[B] =
      ref.bracket(acquire)(use)(release)
=======
    def runCancelable[A](fa: IO[A])(cb: Either[Throwable, A] => IO[Unit]): IO[IO[Unit]] =
      fa.runCancelable(cb)
    def cancelable[A](k: (Either[Throwable, A] => Unit) => IO[Unit]): IO[A] =
      IO.cancelable(k)
    def start[A](fa: IO[A]): IO[Fiber[IO, A]] =
      fa.start
>>>>>>> 4e982081
  }
}<|MERGE_RESOLUTION|>--- conflicted
+++ resolved
@@ -151,7 +151,7 @@
     ec.tick()
     f.value shouldEqual Some(Success(()))
   }
-  
+
   testAsync("shift works for failure (via ExecutionContext)") { ec =>
     val dummy = new RuntimeException("dummy")
 
@@ -598,18 +598,15 @@
       ref.runAsync(fa)(cb)
     def suspend[A](thunk: =>IO[A]): IO[A] =
       ref.suspend(thunk)
-<<<<<<< HEAD
-    def bracket[A, B](acquire: IO[A])
-      (use: A => IO[B])
-      (release: (A, BracketResult[Throwable]) => IO[Unit]): IO[B] =
-      ref.bracket(acquire)(use)(release)
-=======
     def runCancelable[A](fa: IO[A])(cb: Either[Throwable, A] => IO[Unit]): IO[IO[Unit]] =
       fa.runCancelable(cb)
     def cancelable[A](k: (Either[Throwable, A] => Unit) => IO[Unit]): IO[A] =
       IO.cancelable(k)
     def start[A](fa: IO[A]): IO[Fiber[IO, A]] =
       fa.start
->>>>>>> 4e982081
+    def bracket[A, B](acquire: IO[A])
+      (use: A => IO[B])
+      (release: (A, BracketResult[Throwable]) => IO[Unit]): IO[B] =
+      ref.bracket(acquire)(use)(release)
   }
 }