--- conflicted
+++ resolved
@@ -57,17 +57,10 @@
     val Empty = State(0, LongMap())
 
     for {
-<<<<<<< HEAD
       supervisor <- Supervisor[F]
-      latch <- Resource.liftF(F.delay(new AtomicReference[() => Unit]))
-      state <- Resource.liftF(F.delay(new AtomicReference[State](Empty)))
-      ec <- Resource.liftF(F.executionContext)
-=======
       latch <- Resource.eval(F.delay(new AtomicReference[() => Unit]))
       state <- Resource.eval(F.delay(new AtomicReference[State](Empty)))
       ec <- Resource.eval(F.executionContext)
->>>>>>> 8f07c665
-
       alive <- Resource.make(F.delay(new AtomicBoolean(true)))(ref => F.delay(ref.set(false)))
 
       dispatcher = for {
