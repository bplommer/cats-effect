/*
 * Copyright 2020 Typelevel
 *
 * Licensed under the Apache License, Version 2.0 (the "License");
 * you may not use this file except in compliance with the License.
 * You may obtain a copy of the License at
 *
 *     http://www.apache.org/licenses/LICENSE-2.0
 *
 * Unless required by applicable law or agreed to in writing, software
 * distributed under the License is distributed on an "AS IS" BASIS,
 * WITHOUT WARRANTIES OR CONDITIONS OF ANY KIND, either express or implied.
 * See the License for the specific language governing permissions and
 * limitations under the License.
 */

package cats.effect

import cats.kernel.laws.discipline.MonoidTests
import cats.effect.laws.{MonadCancelTests, SyncTests}
import cats.effect.testkit.SyncTypeGenerators
import cats.syntax.all._
import org.scalacheck.Prop
import Prop.forAll
import org.specs2.ScalaCheck
import org.typelevel.discipline.specs2.mutable.Discipline

class SyncIOSpec
    extends SyncIOPlatformSpecification
    with Discipline
    with ScalaCheck
    with BaseSpec {

  import SyncTypeGenerators._

  "sync io monad" should {
    "produce a pure value when run" in {
      SyncIO.pure(42) must completeAsSync(42)
    }

    "suspend a side-effect without memoizing" in {
      var i = 42

      val ioa = SyncIO {
        i += 1
        i
      }

      ioa must completeAsSync(43)
      ioa must completeAsSync(44)
    }

    "capture errors in suspensions" in {
      case object TestException extends RuntimeException
      SyncIO(throw TestException) must failAsSync(TestException)
    }

    "map results to a new type" in {
      SyncIO.pure(42).map(_.toString) must completeAsSync("42")
    }

    "flatMap results sequencing both effects" in {
      var i = 0
      SyncIO.pure(42).flatMap(i2 => SyncIO { i = i2 }) must completeAsSync(())
      i mustEqual 42
    }

    "raiseError propagates out" in {
      case object TestException extends RuntimeException
      SyncIO.raiseError(TestException).void.flatMap(_ => SyncIO.pure(())) must failAsSync(
        TestException)
    }

    "errors can be handled" in {
      case object TestException extends RuntimeException
      SyncIO.raiseError[Unit](TestException).attempt must completeAsSync(Left(TestException))
    }

    "attempt is redeem with Left(_) for recover and Right(_) for map" in {
      forAll { (io: SyncIO[Int]) => io.attempt eqv io.redeem(Left(_), Right(_)) }
    }

    "attempt is flattened redeemWith" in {
      forAll {
        (io: SyncIO[Int], recover: Throwable => SyncIO[String], bind: Int => SyncIO[String]) =>
          io.attempt.flatMap(_.fold(recover, bind)) eqv io.redeemWith(recover, bind)
      }
    }

    "redeem is flattened redeemWith" in {
      forAll {
        (io: SyncIO[Int], recover: Throwable => SyncIO[String], bind: Int => SyncIO[String]) =>
          io.redeem(recover, bind).flatMap(identity) eqv io.redeemWith(recover, bind)
      }
    }

    "redeem subsumes handleError" in {
      forAll { (io: SyncIO[Int], recover: Throwable => Int) =>
        io.redeem(recover, identity) eqv io.handleError(recover)
      }
    }

    "redeemWith subsumes handleErrorWith" in {
      forAll { (io: SyncIO[Int], recover: Throwable => SyncIO[Int]) =>
        io.redeemWith(recover, SyncIO.pure) eqv io.handleErrorWith(recover)
      }
    }

    "redeem correctly recovers from errors" in {
      case object TestException extends RuntimeException
      SyncIO.raiseError[Unit](TestException).redeem(_ => 42, _ => 43) must completeAsSync(42)
    }

    "redeem maps successful results" in {
      SyncIO.unit.redeem(_ => 41, _ => 42) must completeAsSync(42)
    }

    "redeem catches exceptions thrown in recovery function" in {
      case object TestException extends RuntimeException
      case object ThrownException extends RuntimeException
      SyncIO
        .raiseError[Unit](TestException)
        .redeem(_ => throw ThrownException, _ => 42)
        .attempt must completeAsSync(Left(ThrownException))
    }

    "redeem catches exceptions thrown in map function" in {
      case object ThrownException extends RuntimeException
      SyncIO.unit.redeem(_ => 41, _ => throw ThrownException).attempt must completeAsSync(
        Left(ThrownException))
    }

    "redeemWith correctly recovers from errors" in {
      case object TestException extends RuntimeException
      SyncIO
        .raiseError[Unit](TestException)
        .redeemWith(_ => SyncIO.pure(42), _ => SyncIO.pure(43)) must completeAsSync(42)
    }

    "redeemWith binds successful results" in {
      SyncIO.unit.redeemWith(_ => SyncIO.pure(41), _ => SyncIO.pure(42)) must completeAsSync(42)
    }

    "redeemWith catches exceptions throw in recovery function" in {
      case object TestException extends RuntimeException
      case object ThrownException extends RuntimeException
      SyncIO
        .raiseError[Unit](TestException)
        .redeemWith(_ => throw ThrownException, _ => SyncIO.pure(42))
        .attempt must completeAsSync(Left(ThrownException))
    }

    "redeemWith catches exceptions thrown in bind function" in {
      case object ThrownException extends RuntimeException
      SyncIO
        .unit
        .redeem(_ => SyncIO.pure(41), _ => throw ThrownException)
        .attempt must completeAsSync(Left(ThrownException))
    }

    "evaluate 10,000 consecutive map continuations" in {
      def loop(i: Int): SyncIO[Unit] =
        if (i < 10000)
          SyncIO.unit.flatMap(_ => loop(i + 1)).map(u => u)
        else
          SyncIO.unit

      loop(0) must completeAsSync(())
    }

    "evaluate 10,000 consecutive handleErrorWith continuations" in {
      def loop(i: Int): SyncIO[Unit] =
        if (i < 10000)
          SyncIO.unit.flatMap(_ => loop(i + 1)).handleErrorWith(SyncIO.raiseError(_))
        else
          SyncIO.unit

      loop(0) must completeAsSync(())
    }

    "catch exceptions thrown in map functions" in {
      case object TestException extends RuntimeException
      SyncIO.unit.map(_ => (throw TestException): Unit).attempt must completeAsSync(
        Left(TestException))
    }

    "catch exceptions thrown in flatMap functions" in {
      case object TestException extends RuntimeException
      SyncIO.unit.flatMap(_ => (throw TestException): SyncIO[Unit]).attempt must completeAsSync(
        Left(TestException))
    }

    "catch exceptions thrown in handleErrorWith functions" in {
      case object TestException extends RuntimeException
      case object WrongException extends RuntimeException
      SyncIO
        .raiseError[Unit](WrongException)
        .handleErrorWith(_ => (throw TestException): SyncIO[Unit])
        .attempt must completeAsSync(Left(TestException))
    }

    "preserve monad right identity on uncancelable" in {
      val fa = MonadCancel[SyncIO].uncancelable(_ => MonadCancel[SyncIO].canceled)
      fa.flatMap(SyncIO.pure(_)) must beCanceledSync
      fa must beCanceledSync
    }

    "cancel flatMap continuations following a canceled uncancelable block" in {
      MonadCancel[SyncIO]
        .uncancelable(_ => MonadCancel[SyncIO].canceled)
        .flatMap(_ => SyncIO.pure(())) must beCanceledSync
    }

    "cancel map continuations following a canceled uncancelable block" in {
      MonadCancel[SyncIO]
        .uncancelable(_ => MonadCancel[SyncIO].canceled)
        .map(_ => ()) must beCanceledSync
    }

    "sequence onCancel when canceled before registration" in {
      var passed = false
      val test = MonadCancel[SyncIO].uncancelable { poll =>
        MonadCancel[SyncIO].canceled >> poll(SyncIO.unit).onCancel(SyncIO { passed = true })
      }

      test must beCanceledSync
      passed must beTrue
    }

    "break out of uncancelable when canceled before poll" in {
      var passed = true
      val test = MonadCancel[SyncIO].uncancelable { poll =>
        MonadCancel[SyncIO].canceled >> poll(SyncIO.unit) >> SyncIO { passed = false }
      }

      test must beCanceledSync
      passed must beTrue
    }

    "not invoke onCancel when previously canceled within uncancelable" in {
      var failed = false
      MonadCancel[SyncIO].uncancelable(_ =>
        MonadCancel[SyncIO].canceled >> SyncIO
          .unit
          .onCancel(SyncIO { failed = true })) must beCanceledSync
      failed must beFalse
    }

    "ignore repeated polls" in {
      var passed = true

      val test = MonadCancel[SyncIO].uncancelable { poll =>
        poll(poll(SyncIO.unit) >> MonadCancel[SyncIO].canceled) >> SyncIO { passed = false }
      }

      test must beCanceledSync
      passed must beTrue
    }

    "mapping something with a finalizer should complete" in {
      SyncIO.pure(42).onCancel(SyncIO.unit).as(()) must completeAsSync(())
    }
  }

  {
    checkAll(
      "SyncIO",
      SyncTests[SyncIO].sync[Int, Int, Int]
    )
  }

  {
    checkAll(
      "SyncIO[Int]",
      MonoidTests[SyncIO[Int]].monoid
    )
  }

<<<<<<< HEAD
  platformSpecs
=======
  {
    checkAll(
      "SyncIO MonadCancel",
      MonadCancelTests[SyncIO, Throwable].monadCancel[Int, Int, Int]
    )
  }
>>>>>>> 07eb53e1
}<|MERGE_RESOLUTION|>--- conflicted
+++ resolved
@@ -276,14 +276,12 @@
     )
   }
 
-<<<<<<< HEAD
-  platformSpecs
-=======
   {
     checkAll(
       "SyncIO MonadCancel",
       MonadCancelTests[SyncIO, Throwable].monadCancel[Int, Int, Int]
     )
   }
->>>>>>> 07eb53e1
+
+  platformSpecs
 }